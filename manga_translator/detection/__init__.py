import numpy as np

from .default import DefaultDetector
from .dbnet_convnext import DBConvNextDetector
from .ctd import ComicTextDetector
from .craft import CRAFTDetector
from .paddle import PaddleDetector
from .none import NoneDetector
from .common import CommonDetector, OfflineDetector
from ..config import Detector

DETECTORS = {
    Detector.default: DefaultDetector,
    Detector.dbconvnext: DBConvNextDetector,
    Detector.ctd: ComicTextDetector,
    Detector.craft: CRAFTDetector,
    Detector.paddle: PaddleDetector,
    Detector.none: NoneDetector,
}
detector_cache = {}

def get_detector(key: Detector, *args, **kwargs) -> CommonDetector:
    if key not in DETECTORS:
        raise ValueError(f'Could not find detector for: "{key}". Choose from the following: %s' % ','.join(DETECTORS))
    if not detector_cache.get(key):
        detector = DETECTORS[key]
        detector_cache[key] = detector(*args, **kwargs)
    return detector_cache[key]

async def prepare(detector_key: Detector):
    detector = get_detector(detector_key)
    if isinstance(detector, OfflineDetector):
        await detector.download()

async def dispatch(detector_key: Detector, image: np.ndarray, detect_size: int, text_threshold: float, box_threshold: float, unclip_ratio: float,
                   invert: bool, gamma_correct: bool, rotate: bool, auto_rotate: bool = False, device: str = 'cpu', verbose: bool = False):
    detector = get_detector(detector_key)
    if isinstance(detector, OfflineDetector):
<<<<<<< HEAD
        if isinstance(detector, PaddleDetector):
            await detector.load(device, text_threshold=text_threshold, box_threshold=box_threshold, unclip_ratio=unclip_ratio, invert=invert, verbose=verbose)
        else:
            await detector.load(device)
    return await detector.detect(image, detect_size, text_threshold, box_threshold, unclip_ratio, invert, gamma_correct, rotate, auto_rotate, verbose)

=======
        await detector.load(device)
    return await detector.detect(image, detect_size, text_threshold, box_threshold, unclip_ratio, invert, gamma_correct, rotate, auto_rotate, verbose)

async def unload(detector_key: Detector):
    detector_cache.pop(detector_key, None)
>>>>>>> 454f86d9
<|MERGE_RESOLUTION|>--- conflicted
+++ resolved
@@ -1,52 +1,46 @@
-import numpy as np
-
-from .default import DefaultDetector
-from .dbnet_convnext import DBConvNextDetector
-from .ctd import ComicTextDetector
-from .craft import CRAFTDetector
-from .paddle import PaddleDetector
-from .none import NoneDetector
-from .common import CommonDetector, OfflineDetector
-from ..config import Detector
-
-DETECTORS = {
-    Detector.default: DefaultDetector,
-    Detector.dbconvnext: DBConvNextDetector,
-    Detector.ctd: ComicTextDetector,
-    Detector.craft: CRAFTDetector,
-    Detector.paddle: PaddleDetector,
-    Detector.none: NoneDetector,
-}
-detector_cache = {}
-
-def get_detector(key: Detector, *args, **kwargs) -> CommonDetector:
-    if key not in DETECTORS:
-        raise ValueError(f'Could not find detector for: "{key}". Choose from the following: %s' % ','.join(DETECTORS))
-    if not detector_cache.get(key):
-        detector = DETECTORS[key]
-        detector_cache[key] = detector(*args, **kwargs)
-    return detector_cache[key]
-
-async def prepare(detector_key: Detector):
-    detector = get_detector(detector_key)
-    if isinstance(detector, OfflineDetector):
-        await detector.download()
-
-async def dispatch(detector_key: Detector, image: np.ndarray, detect_size: int, text_threshold: float, box_threshold: float, unclip_ratio: float,
-                   invert: bool, gamma_correct: bool, rotate: bool, auto_rotate: bool = False, device: str = 'cpu', verbose: bool = False):
-    detector = get_detector(detector_key)
-    if isinstance(detector, OfflineDetector):
-<<<<<<< HEAD
-        if isinstance(detector, PaddleDetector):
-            await detector.load(device, text_threshold=text_threshold, box_threshold=box_threshold, unclip_ratio=unclip_ratio, invert=invert, verbose=verbose)
-        else:
-            await detector.load(device)
-    return await detector.detect(image, detect_size, text_threshold, box_threshold, unclip_ratio, invert, gamma_correct, rotate, auto_rotate, verbose)
-
-=======
-        await detector.load(device)
-    return await detector.detect(image, detect_size, text_threshold, box_threshold, unclip_ratio, invert, gamma_correct, rotate, auto_rotate, verbose)
-
-async def unload(detector_key: Detector):
-    detector_cache.pop(detector_key, None)
->>>>>>> 454f86d9
+import numpy as np
+
+from .default import DefaultDetector
+from .dbnet_convnext import DBConvNextDetector
+from .ctd import ComicTextDetector
+from .craft import CRAFTDetector
+from .paddle import PaddleDetector
+from .none import NoneDetector
+from .common import CommonDetector, OfflineDetector
+from ..config import Detector
+
+DETECTORS = {
+    Detector.default: DefaultDetector,
+    Detector.dbconvnext: DBConvNextDetector,
+    Detector.ctd: ComicTextDetector,
+    Detector.craft: CRAFTDetector,
+    Detector.paddle: PaddleDetector,
+    Detector.none: NoneDetector,
+}
+detector_cache = {}
+
+def get_detector(key: Detector, *args, **kwargs) -> CommonDetector:
+    if key not in DETECTORS:
+        raise ValueError(f'Could not find detector for: "{key}". Choose from the following: %s' % ','.join(DETECTORS))
+    if not detector_cache.get(key):
+        detector = DETECTORS[key]
+        detector_cache[key] = detector(*args, **kwargs)
+    return detector_cache[key]
+
+async def prepare(detector_key: Detector):
+    detector = get_detector(detector_key)
+    if isinstance(detector, OfflineDetector):
+        await detector.download()
+
+async def dispatch(detector_key: Detector, image: np.ndarray, detect_size: int, text_threshold: float, box_threshold: float, unclip_ratio: float,
+                   invert: bool, gamma_correct: bool, rotate: bool, auto_rotate: bool = False, device: str = 'cpu', verbose: bool = False):
+    detector = get_detector(detector_key)
+    if isinstance(detector, OfflineDetector):
+        if isinstance(detector, PaddleDetector):
+            await detector.load(device, text_threshold=text_threshold, box_threshold=box_threshold, unclip_ratio=unclip_ratio, invert=invert, verbose=verbose)
+        else:
+            await detector.load(device)
+    return await detector.detect(image, detect_size, text_threshold, box_threshold, unclip_ratio, invert, gamma_correct, rotate, auto_rotate, verbose)
+
+async def unload(detector_key: Detector):
+    detector_cache.pop(detector_key, None)