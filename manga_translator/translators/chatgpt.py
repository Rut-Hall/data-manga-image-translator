import re
import os
import asyncio
import time
from typing import List, Dict
from rich.console import Console  
from rich.panel import Panel

from .config_gpt import ConfigGPT
from .common import CommonTranslator, MissingAPIKeyException, VALID_LANGUAGES
from .keys import OPENAI_API_KEY, OPENAI_HTTP_PROXY, OPENAI_API_BASE, OPENAI_MODEL, OPENAI_GLOSSARY_PATH

try:
    import openai
except ImportError:
    openai = None


class OpenAITranslator(ConfigGPT, CommonTranslator):
    _LANGUAGE_CODE_MAP = VALID_LANGUAGES

    # ---- 关键参数 ----
    _MAX_REQUESTS_PER_MINUTE = 200
    _TIMEOUT = 30                # 每次请求的超时时间
    _RETRY_ATTEMPTS = 2          # 对同一个批次的最大整体重试次数
    _TIMEOUT_RETRY_ATTEMPTS = 3  # 请求因超时被取消后，最大尝试次数
    _RATELIMIT_RETRY_ATTEMPTS = 3# 遇到 429 等限流时的最大尝试次数
    _MAX_SPLIT_ATTEMPTS = 3      # 递归拆分批次的最大层数
    _MAX_TOKENS = 8192           # prompt+completion 的最大 token (可按模型类型调整)

    # 模型返回的风控词检测
    _ERROR_KEYWORDS = [
            # ENG_KEYWORDS
            r"I must decline",
            r'(i(\'m| am)?\s+)?sorry(.|\n)*?(can(\'t|not)|unable to|cannot)\s+(assist|help)',
            # CHINESE_KEYWORDS (using regex patterns)
            r"(抱歉，|对不起，)?我(无法[将把]|不[能会便](提供|处理)?)", 
            r"我无法(满足|回答|处理|提供)",  
            r"这超出了我的范围",   
            r"我需要婉拒", 
            r"翻译或生成", #deepseek高频
            r"[的个]内容(吧)?", #claude高频
            # JAPANESE_KEYWORDS
            r"申し訳ありませんが",  
    ]

    def __init__(self, check_openai_key=True):
        # ConfigGPT 的初始化
        _CONFIG_KEY = 'chatgpt.' + OPENAI_MODEL
        ConfigGPT.__init__(self, config_key=_CONFIG_KEY)
        CommonTranslator.__init__(self)

        if not OPENAI_API_KEY and check_openai_key:
            raise MissingAPIKeyException('OPENAI_API_KEY environment variable required')

        # 根据代理与基础URL等参数实例化 openai.AsyncOpenAI 客户端
        client_args = {
            "api_key": OPENAI_API_KEY,
            "base_url": OPENAI_API_BASE
        }
        if OPENAI_HTTP_PROXY:
            from httpx import AsyncClient
            client_args["http_client"] = AsyncClient(proxies={
                "all://*openai.com": f"http://{OPENAI_HTTP_PROXY}"
            })

        self.client = openai.AsyncOpenAI(**client_args)
        self.token_count = 0
        self.token_count_last = 0
        self._last_request_ts = 0
        
        # 初始化术语表相关属性
        self.dict_path = OPENAI_GLOSSARY_PATH
        self.glossary_entries = {}
        if os.path.exists(self.dict_path):
            self.glossary_entries = self.load_glossary(self.dict_path)
        else:
            self.logger.warning(f"The glossary file does not exist: {self.dict_path}")

        # 添加 rich 的 Console 对象  
        self.console = Console()  

    def parse_args(self, args: CommonTranslator):
        """如果你有外部参数要解析，可在此对 self.config 做更新"""
        self.config = args.chatgpt_config

    def _cannot_assist(self, response: str) -> bool:
        """
        判断是否出现了常见的 "我不能帮你" / "我拒绝" 等拒绝关键词。
        """
        resp_lower = response.strip().lower()
        for kw in self._ERROR_KEYWORDS:
            if kw.lower() in resp_lower:
                return True
        return False

    async def _ratelimit_sleep(self):
        """
        在请求前先做一次简单的节流 (如果 _MAX_REQUESTS_PER_MINUTE > 0)。
        """
        if self._MAX_REQUESTS_PER_MINUTE > 0:
            now = time.time()
            delay = 60.0 / self._MAX_REQUESTS_PER_MINUTE
            elapsed = now - self._last_request_ts
            if elapsed < delay:
                await asyncio.sleep(delay - elapsed)
            self._last_request_ts = time.time()

    def _assemble_prompts(self, from_lang: str, to_lang: str, queries: List[str]):
        """
        原脚本中用来把多个 query 组装到一个 Prompt。
        同时可以做长度控制，如果过长就切分成多个 prompt。
        这里演示一个简单的 chunk 逻辑：
          - 根据字符长度 roughly 判断
          - 也可以用更准确的 tokens 估算
        """
        MAX_CHAR_PER_PROMPT = self._MAX_TOKENS * 4  # 粗略: 1 token ~ 4 chars
        chunk_queries = []
        current_length = 0
        batch = []

        for q in queries:
            # +10 给一些余量，比如加上 <|1|> 的标记等
            if current_length + len(q) + 10 > MAX_CHAR_PER_PROMPT and batch:
                # 输出当前 batch
                chunk_queries.append(batch)
                batch = []
                current_length = 0
            batch.append(q)
            current_length += len(q) + 10
        if batch:
            chunk_queries.append(batch)

        # 逐个批次生成 prompt
        for this_batch in chunk_queries:
            prompt = ""
            if self.include_template:
                prompt = self.prompt_template.format(to_lang=to_lang)
            # 加上分行内容
            for i, query in enumerate(this_batch):
                prompt += f"\n<|{i+1}|>{query}"
            yield prompt.lstrip(), len(this_batch)

    async def _translate(self, from_lang: str, to_lang: str, queries: List[str]) -> List[str]:
        """
        核心翻译逻辑：
            1. 把 queries 拆成多个 prompt 批次
            2. 对每个批次调用 translate_batch，并将结果写回 translations
        """
        translations = [''] * len(queries)
        # 记录当前处理到 queries 列表的哪个位置
        idx_offset = 0

        # 分批处理
        for prompt, batch_size in self._assemble_prompts(from_lang, to_lang, queries):
            # 实际要翻译的子列表
            batch_queries = queries[idx_offset : idx_offset + batch_size]
            indices = list(range(idx_offset, idx_offset + batch_size))

            # 执行翻译
            success, partial_results = await self._translate_batch(
                from_lang, to_lang, batch_queries, indices, prompt, split_level=0
            )
            # 将结果写入 translations
            for i, r in zip(indices, partial_results):
                translations[i] = r

            idx_offset += batch_size

        return translations

    async def _translate_batch(
        self,
        from_lang: str,
        to_lang: str,
        batch_queries: List[str],
        batch_indices: List[int],
        prompt: str,
        split_level: int = 0
    ):
        """
        尝试翻译 batch_queries。若失败或返回不完整，则进一步拆分。
        :return: (bool 是否成功, List[str] 对应每个 query 的翻译结果)
        """
        partial_results = [''] * len(batch_queries)
        # 如果没有查询就直接返回
        if not batch_queries:
            return True, partial_results

        # 进行 _RETRY_ATTEMPTS 次重试
        for attempt in range(self._RETRY_ATTEMPTS):
            try:
                # 1) 发起请求
                response_text = await self._request_with_retry(to_lang, prompt)
                
                # 2) 解析 response
                #    直接在这里进行解析 + 校验，不通过则抛异常
                new_translations = re.split(r'<\|\d+\|>', response_text)
                
                # 删除正则分割后产生的第一个空串
                if not new_translations[0].strip():
                    new_translations = new_translations[1:]              

                # 检查风控词，这是整体检测，需要前置
                if self._cannot_assist(response_text):
                    self.logger.warning(f"Detected refusal message from model. Will retry (attempt {attempt+1}).")
                    continue

                # 处理query只有1，返回内容也是1但是没有前缀的情况。这往往是错误返回，例如模型可能返回翻译无意义的解释说明。
                if len(batch_queries) == 1 and len(new_translations) == 1 and not re.match(r'^\s*<\|1\|>', response_text):
                    self.logger.warning(f'Single query response does not contain prefix, retrying...(Attempt {attempt + 1})')
                    continue
                
                # 如果返回个数小于本批数量，可能需要改用别的拆分方式(比如按行切)
                if len(new_translations) < len(batch_queries):
                    # 这里演示，简单再按行分隔
                    alt_splits = response_text.splitlines()
                    if len(alt_splits) == len(batch_queries):
                        new_translations = alt_splits
                    if len(alt_splits) > len(batch_queries):
                        continue

                # 检查数量，若依旧不足则说明不完整
                if len(new_translations) < len(batch_queries):
                    self.logger.warning(
                        f"[Attempt {attempt+1}] Batch response is incomplete. "
                        f"Expect {len(batch_queries)}, got {len(new_translations)}"
                    )
                    # 继续下一次重试
                    continue
                
                # 去除多余空行、前后空格
                new_translations = [t.strip() for t in new_translations]

                # 判断是否有明显的空翻译(检测到1个空串就报错)
                if any(not t for t in new_translations):
                    self.logger.warning(
                        f"[Attempt {attempt+1}] Empty translation detected. Retrying..."
                    )
                    # 需要注意，此处也可换成break直接进入分割逻辑。原因是若出现空结果时，不断重试出现正确结果的效率相对较低，可能直到用尽重试错误依然无解。但是为了尽可能确保翻译质量，使用了continue，并相应地下调重试次数以抵消影响。
                    continue

                # 一切正常，写入 partial_results
                for i in range(len(batch_queries)):
                    partial_results[i] = new_translations[i]

                # 成功
                self.logger.info(
                    f"Batch of size {len(batch_queries)} translated OK at attempt {attempt+1} (split_level={split_level})."
                )
                return True, partial_results

            except Exception as e:
                self.logger.warning(
                    f"Batch translate attempt {attempt+1} failed with error: {str(e)}"
                )
                if attempt < self._RETRY_ATTEMPTS - 1:
                    await asyncio.sleep(1)
                else:
                    self.logger.warning("Max attempts reached, will try to split if possible.")

        # 如果代码能执行到这里，说明前面多个重试都失败或不完整 => 尝试拆分。通过减小每次请求的文本量，或者隔离可能导致问题(如产生空行、风控词)的特定 query，来尝试解决问题
        if split_level < self._MAX_SPLIT_ATTEMPTS and len(batch_queries) > 1:
            self.logger.warning(
                f"Splitting batch of size {len(batch_queries)} at split_level={split_level}"
            )
            mid = len(batch_queries) // 2
            left_queries = batch_queries[:mid]
            right_queries = batch_queries[mid:]

            left_indices = batch_indices[:mid]
            right_indices = batch_indices[mid:]

            # 递归翻译左半部分
            left_prompt, _ = next(self._assemble_prompts(from_lang, to_lang, left_queries))
            left_success, left_results = await self._translate_batch(
                from_lang, to_lang, left_queries, left_indices, left_prompt, split_level+1
            )

            # 递归翻译右半部分
            right_prompt, _ = next(self._assemble_prompts(from_lang, to_lang, right_queries))
            right_success, right_results = await self._translate_batch(
                from_lang, to_lang, right_queries, right_indices, right_prompt, split_level+1
            )

            # 合并
            return (left_success and right_success), (left_results + right_results)
        else:
            # 不能再拆分了就返回 区分没有前缀的和分割后依然失败的
            if len(batch_queries) == 1 and not re.match(r'^\s*<\|1\|>', response_text):
                self.logger.error(
                    f"Single query translation failed after max retries due to missing prefix. size={len(batch_queries)}"
                )
            else:
                self.logger.error(
                    f"Translation failed after max retries and splits. Returning original queries. size={len(batch_queries)}"
                )
            # 失败的query全部保留
            for i in range(len(batch_queries)): 
                partial_results[i] = batch_queries[i]     
                
            return False, partial_results

    async def _request_with_retry(self, to_lang: str, prompt: str) -> str:
        """
        结合重试、超时、限流处理的请求入口。
        """
        # 这里演示3层重试: 
        #   1) 如果请求超时 => 重新发起(最多 _TIMEOUT_RETRY_ATTEMPTS 次)
        #   2) 如果返回 429 => 也做重试(最多 _RATELIMIT_RETRY_ATTEMPTS 次)
        #   3) 其他错误 => 重试 _RETRY_ATTEMPTS 次
        # 最终失败则抛异常
        # 也可以将下面逻辑整合到 _translate_batch 里，但保持一次请求一次处理也行。

        timeout_attempt = 0
        ratelimit_attempt = 0
        server_error_attempt = 0

        while True:
            await self._ratelimit_sleep()
            started = time.time()
            req_task = asyncio.create_task(self._request_translation(to_lang, prompt))

            try:
                # 等待请求
                while not req_task.done():
                    await asyncio.sleep(0.1)
                    if time.time() - started > self._TIMEOUT:
                        # 超时 => 取消请求并重试
                        timeout_attempt += 1
                        if timeout_attempt > self._TIMEOUT_RETRY_ATTEMPTS:
                            raise TimeoutError(
                                f"OpenAI request timed out after {self._TIMEOUT_RETRY_ATTEMPTS} attempts."
                            )
                        self.logger.warning(f"Request timed out, retrying... (attempt={timeout_attempt})")
                        req_task.cancel()
                        break
                else:
                    # 如果正常完成了
                    return req_task.result()

            except openai.RateLimitError:
                # 限流 => 重试
                ratelimit_attempt += 1
                if ratelimit_attempt > self._RATELIMIT_RETRY_ATTEMPTS:
                    raise
                self.logger.warning(f"Hit RateLimit, retrying... (attempt={ratelimit_attempt})")
                await asyncio.sleep(2)

            except openai.APIError as e:
                # 服务器错误 => 重试
                server_error_attempt += 1
                if server_error_attempt > self._RETRY_ATTEMPTS:
                    self.logger.error("Server error, giving up after several attempts.")
                    raise
                self.logger.warning(f"Server error: {str(e)}. Retrying... (attempt={server_error_attempt})")
                await asyncio.sleep(1)

            except Exception as e:
                self.logger.error(f"Unexpected error in _request_with_retry: {str(e)}")
                raise

    async def _request_translation(self, to_lang: str, prompt: str) -> str:
        """
        实际调用 openai.ChatCompletion 的请求部分。
        集成术语表功能。
        """
<<<<<<< HEAD
        # 构建 messages
        # Build messages
        messages = [
            {'role': 'system', 'content': self.chat_system_template.format(to_lang=to_lang)},
        ]

        # 如果需要先给出示例对话
        # Add chat samples if available
        lang_chat_samples = self.get_chat_sample(to_lang)
        if lang_chat_samples:
            messages.append({'role': 'user', 'content': lang_chat_samples[0]})
            messages.append({'role': 'assistant', 'content': lang_chat_samples[1]})

        # 最终用户请求
        # User request
        messages.append({'role': 'user', 'content': prompt})

        # 打印或记录 prompt 以方便 debug
        self.logger.debug(
            "-- GPT prompt --\n"
            + "\n".join(f"{m['role'].upper()}:\n{m['content']}" for m in messages)
            + "\n----------------\n"
        )
=======
        """
        The actual request part that calls openai.ChatCompletion.
        Incorporate the glossary function.
        """        
        # 构建 messages / Construct messages
        messages = [  
            {'role': 'system', 'content': self.chat_system_template.format(to_lang=to_lang)},  
        ]  

        # 提取相关术语并添加到系统消息中  / Extract relevant terms and add them to the system message
        has_glossary = False  # 添加标志表示是否有术语表 / Add a flag to indicate whether there is a glossary
        relevant_terms = self.extract_relevant_terms(prompt)  
        if relevant_terms:  
            has_glossary = True  # 设置标志 / Set the flag
            # 构建术语表字符串 / Construct the glossary string
            glossary_text = "\n".join([f"{term}->{translation}" for term, translation in relevant_terms.items()])  
            system_message = self.glossary_system_template.format(glossary_text=glossary_text)  
            messages.append({'role': 'system', 'content': system_message})  
            self.logger.info(f"Loaded {len(relevant_terms)} relevant terms from the glossary.")  
            
        # 如果需要先给出示例对话 / Provide an example dialogue first if necessary
        if hasattr(self, 'chat_sample') and to_lang in self.chat_sample:  
            messages.append({'role': 'user', 'content': self.chat_sample[to_lang][0]})  
            messages.append({'role': 'assistant', 'content': self.chat_sample[to_lang][1]})  

        # 最终用户请求 / End-user request 
        messages.append({'role': 'user', 'content': prompt})  

        # 准备输出的 prompt 文本 / Prepare the output prompt text 
        if self.verbose_logging:  
            prompt_text = "\n".join(f"{m['role'].upper()}:\n{m['content']}" for m in messages) 
                    
            self.print_boxed(prompt_text, border_color="cyan", title="GPT Prompt")      
        else:  
            simplified_msgs = []  
            for i, m in enumerate(messages):  
                if (has_glossary and i == 1) or (i == len(messages) - 1):  
                    simplified_msgs.append(f"{m['role'].upper()}:\n{m['content']}")  
                else:  
                    simplified_msgs.append(f"{m['role'].upper()}:\n[HIDDEN CONTENT]")  
            prompt_text = "\n".join(simplified_msgs)
            # 使用 rich 输出 prompt / Use rich to output the prompt
            self.print_boxed(prompt_text, border_color="cyan", title="GPT Prompt (verbose=False)") 
        
>>>>>>> 5f716b22

        # 发起请求 / Initiate the request
        response = await self.client.chat.completions.create(
            model=OPENAI_MODEL,
            messages=messages,
            max_tokens=self._MAX_TOKENS // 2,
            temperature=self.temperature,
            top_p=self.top_p,
            timeout=self._TIMEOUT
        )

        if not response.choices:
            raise ValueError("Empty response from OpenAI API")

        raw_text = response.choices[0].message.content

        # 去除 <think>...</think> 标签及内容。由于某些中转api的模型的思考过程是被强制输出的，并不包含在reasoning_content中，需要额外过滤
        # Remove <think>...</think> tags and their contents. Since the reasoning process of some relay API models is forcibly output and not included in the reasoning_content, additional filtering is required.
        raw_text = re.sub(r'<think>.*?</think>', '', raw_text, flags=re.DOTALL)

        # 删除多余的空行 / Remove extra blank lines
        
        cleaned_text = re.sub(r'\n\s*\n', '\n', raw_text).strip()

        # 记录 token 消耗 / Record token consumption
        if not hasattr(response, 'usage') or not hasattr(response.usage, 'total_tokens'):
            self.logger.warning("Response does not contain usage information") #第三方逆向中转api不返回token数 / The third-party reverse proxy API does not return token counts
            self.token_count_last = 0
            
        # 记录 token 消耗   (rich模式) / Record token consumption (rich mode)
        # if not hasattr(response, 'usage') or not hasattr(response.usage, 'total_tokens'):  
            # warning_text = "WARNING: [OpenAITranslator] Response does not contain usage information"  
            # self.print_boxed(warning_text, border_color="yellow")  
            # self.token_count_last = 0              
            
        else:
            self.token_count += response.usage.total_tokens
            self.token_count_last = response.usage.total_tokens
        
        response_text = cleaned_text
        self.print_boxed(response_text, border_color="green", title="GPT Response")          
        return cleaned_text
 

    # ==============修改日志输出方法 (Modify Log Output Method)==============
    def print_boxed(self, text, border_color="blue", title="OpenAITranslator Output"):  
        """将文本框起来并输出到终端"""
        """Box the text and output it to the terminal"""    
        panel = Panel(text, title=title, border_style=border_color, expand=False)  
        self.console.print(panel)          
 
    # ==============以下是术语表相关函数 (Below are glossary-related functions)==============
    
    def load_glossary(self, path):
        """加载术语表文件 / Load the glossary file"""
        if not os.path.exists(path):
            self.logger.warning(f"The OpenAI glossary file does not exist: {path}")
            return {}
                
        # 检测文件类型并解析 / Detect the file type and parse it
        dict_type = self.detect_type(path)
        if dict_type == "galtransl":
            return self.load_galtransl_dic(path)
        elif dict_type == "sakura":
            return self.load_sakura_dict(path)
        elif dict_type == "mit":
            return self.load_mit_dict(path)              
        else:
            self.logger.warning(f"Unknown OpenAI glossary format: {path}")
            return {}

    def detect_type(self, dic_path):  
        """  
        检测字典类型（OpenAI专用） / Detect dictionary type (specific to OpenAI).
        """  
        with open(dic_path, encoding="utf8") as f:  
            dic_lines = f.readlines()  
        self.logger.debug(f"Detecting OpenAI dictionary type: {dic_path}")  
        if len(dic_lines) == 0:  
            return "unknown"  

        # 先判断是否为Sakura字典 / First, determine if it is a Sakura dictionary
        is_sakura = True  
        sakura_line_count = 0  
        for line in dic_lines:  
            line = line.strip()  
            if not line or line.startswith("\\\\") or line.startswith("//"):  
                continue  
                
            if "->" in line:  
                sakura_line_count += 1  
            else:  
                is_sakura = False  
                break  
        
        if is_sakura and sakura_line_count > 0:  
            return "sakura"  

        # 判断是否为Galtransl字典 / Determine if it is a Galtransl dictionary
        is_galtransl = True  
        galtransl_line_count = 0  
        for line in dic_lines:  
            line = line.strip()  
            if not line or line.startswith("\\\\") or line.startswith("//"):  
                continue  

            if "\t" in line or "    " in line:  
                galtransl_line_count += 1  
            else:  
                is_galtransl = False  
                break  
        
        if is_galtransl and galtransl_line_count > 0:  
            return "galtransl"  

        # 判断是否为MIT字典（最宽松的格式） / Determine if it is an MIT dictionary (the most lenient format)
        is_mit = True  
        mit_line_count = 0  
        for line in dic_lines:  
            line = line.strip()  
            if not line or line.startswith("#") or line.startswith("//"):  
                continue  
                
            # 排除Sakura格式特征 / Exclude Sakura format characteristics
            if "->" in line:  
                is_mit = False  
                break  
                
            # MIT格式需要能分割出源和目标两部分 / The MIT format needs to be able to split into source and target parts
            parts = line.split("\t", 1)  
            if len(parts) == 1:  # 如果没有制表符，尝试用空格分割 / If there are no tab characters, attempt to split using spaces
                parts = line.split(None, 1)  # None表示任何空白字符 / None represents any whitespace character
            
            if len(parts) >= 2:  # 确保有源和目标两部分 / Ensure there are both source and target parts
                mit_line_count += 1  
            else:  
                is_mit = False  
                break  
        
        if is_mit and mit_line_count > 0:  
            return "mit"  

        return "unknown"  

    def load_mit_dict(self, dic_path):
        """载入MIT格式的字典，返回结构化数据，并验证正则表达式"""
        """Load the MIT format dictionary, return structured data, and validate the regular expression."""
        with open(dic_path, encoding="utf8") as f:
            dic_lines = f.readlines()
            
        if len(dic_lines) == 0:
            return {}
            
        dic_path = os.path.abspath(dic_path)
        dic_name = os.path.basename(dic_path)
        dict_count = 0
        regex_errors = 0
        
        glossary_entries = {}
        
        for line_number, line in enumerate(dic_lines, start=1):
            line = line.strip()
            # 跳过空行和注释行 / Skip empty lines and comment lines
            if not line or line.startswith("#") or line.startswith("//"):
                continue
                
            # 处理注释 / Process comments
            comment = ""
            if '#' in line:
                parts = line.split('#', 1)
                line = parts[0].strip()
                comment = "#" + parts[1]
            elif '//' in line:
                parts = line.split('//', 1)
                line = parts[0].strip()
                comment = "//" + parts[1]
            
            # 先尝试用制表符分割源词和目标词
            # First, try to split the source word and target word using a tab character
            parts = line.split("\t", 1)
            if len(parts) == 1:  # 如果没有制表符，尝试用空格分割 / If there is no tab character, try to split using spaces
                parts = line.split(None, 1)  # None表示任何空白字符 / None represents any whitespace character
            
            if len(parts) < 2:
                # 只有一个单词，跳过或记录警告 / If there is only one word, skip it or log a warning
                self.logger.debug(f"Skipping lines with a single word: {line}")
                continue
            else:
                # 源词和目标词 / Source word and target word
                src = parts[0].strip()
                dst = parts[1].strip()
            
            # 验证正则表达式 / Validate the regular expression
            try:
                re.compile(src)
                # 正则表达式有效，将术语添加到字典中 / The regular expression is valid; add the term to the dictionary
                if comment:
                    entry = f"{dst} {comment}"
                else:
                    entry = dst
                
                glossary_entries[src] = entry
                dict_count += 1
            except re.error as e:
                # 正则表达式无效，记录错误 / The regular expression is invalid; log the error        
                regex_errors += 1
                error_message = str(e)
                self.logger.warning(f"Regular expression error on line {line_number}: '{src}' - {error_message}")
                
                # 提供修复建议 / Provide suggestions for fixes
                suggested_fix = src
                # 转义所有特殊字符 / Escape all special characters
                special_chars = {
                    '[': '\\[', ']': '\\]',
                    '(': '\\(', ')': '\\)',
                    '{': '\\{', '}': '\\}',
                    '.': '\\.', '*': '\\*',
                    '+': '\\+', '?': '\\?',
                    '|': '\\|', '^': '\\^',
                    '$': '\\$', '\\': '\\\\',
                    '/': '\\/'
                }
                
                for char, escaped in special_chars.items():
                    # 已经被转义的不处理 / Do not process characters that are already escaped
                    suggested_fix = re.sub(f'(?<!\\\\){re.escape(char)}', escaped, suggested_fix)
                
                # 特殊处理特定错误型 / Special handling for specific error types
                if "unterminated character set" in error_message:
                    # 如果是未闭合的字符集，查找最后一个'['并添加对应的']'
                    # If it is an unclosed character set, find the last '[' and add the corresponding ']'
                    last_open = suggested_fix.rfind('\\[')
                    if last_open != -1 and '\\]' not in suggested_fix[last_open:]:
                        suggested_fix += '\\]'
                
                elif "unbalanced parenthesis" in error_message:
                    # 如果是括号不平衡，检查并添加缺失的')'
                    # If the parentheses are unbalanced, check and add the missing ')'
                    open_count = suggested_fix.count('\\(')
                    close_count = suggested_fix.count('\\)')
                    if open_count > close_count:
                        suggested_fix += '\\)' * (open_count - close_count)
                    
                self.logger.info(f"Possible fix suggestions: '{suggested_fix}'")
        
        self.logger.info(f"Loading MIT format dictionary: {dic_name} containing {dict_count} entries, found {regex_errors} regular expression errors")
        return glossary_entries

    def load_galtransl_dic(self, dic_path):  
        """载入Galtransl格式的字典 / Loading a Galtransl format dictionary"""  
        glossary_entries = {}  
        
        try:  
            with open(dic_path, encoding="utf8") as f:  
                dic_lines = f.readlines()  
            
            if len(dic_lines) == 0:  
                return {}  
                
            dic_path = os.path.abspath(dic_path)  
            dic_name = os.path.basename(dic_path)  
            normalDic_count = 0  
            
            for line in dic_lines:  
                if line.startswith("\\\\") or line.startswith("//") or line.strip() == "":  
                    continue  
                
                # 尝试用制表符分割 / Attempting to split using tabs
                parts = line.split("\t")  
                # 如果分割结果不符合预期，尝试用空格分割 / If the split result is not as expected, try splitting using spaces    
                    
                if len(parts) != 2:  
                    parts = line.split("    ", 1)  # 四个空格 / Four spaces  
                
                if len(parts) == 2:  
                    src, dst = parts[0].strip(), parts[1].strip()  
                    glossary_entries[src] = dst  
                    normalDic_count += 1  
                else:  
                    self.logger.debug(f"Skipping lines that do not conform to the format.: {line.strip()}")  
            
            self.logger.info(f"Loading Galtransl format dictionary: {dic_name} containing {normalDic_count} entries")  
            return glossary_entries  
            
        except Exception as e:  
            self.logger.error(f"Error loading Galtransl dictionary: {e}")  
            return {}  

    def load_sakura_dict(self, dic_path):  
        """载入Sakura格式的字典 / Loading a Sakura format dictionary"""
        glossary_entries = {}  
        
        try:  
            with open(dic_path, encoding="utf8") as f:  
                dic_lines = f.readlines()  
            
            if len(dic_lines) == 0:  
                return {}  
                
            dic_path = os.path.abspath(dic_path)  
            dic_name = os.path.basename(dic_path)  
            dict_count = 0  
            
            for line in dic_lines:  
                line = line.strip()  
                if line.startswith("\\\\") or line.startswith("//") or line == "":  
                    continue  
                
                # Sakura格式使用 -> 分隔源词和目标词 /  
                # Sakura format uses -> to separate source words and target words
                if "->" in line:  
                    parts = line.split("->", 1)  
                    if len(parts) == 2:  
                        src, dst = parts[0].strip(), parts[1].strip()  
                        glossary_entries[src] = dst  
                        dict_count += 1  
                    else:  
                        self.logger.debug(f"Skipping lines that do not conform to the format: {line}")  
                else:  
                    self.logger.debug(f"Skipping lines that do not conform to the format: {line}")  
            
            self.logger.info(f"Loading Sakura format dictionary: {dic_name} containing {dict_count} entries")  
            return glossary_entries  
            
        except Exception as e:  
            self.logger.error(f"Error loading Sakura dictionary: {e}")  
            return {}       
            
    def extract_relevant_terms(self, text):  
        """自动提取和query相关的术语表条目，而不是一次性将术语表载入全部，以防止token浪费和系统提示词权重下降导致的指导效果减弱"""
        """Automatically extract glossary entries related to the query, 
           rather than loading the entire glossary at once, 
           to prevent token wastage and reduced guidance effectiveness due to a decrease in system prompt weight."""
        relevant_terms = {}  
        
        # 1. 编辑距离计算函数 / Edit distance calculation function 
        def levenshtein_distance(s1, s2):  
            if len(s1) < len(s2):  
                return levenshtein_distance(s2, s1)  
            if len(s2) == 0:  
                return len(s1)  
            
            previous_row = range(len(s2) + 1)  
            for i, c1 in enumerate(s1):  
                current_row = [i + 1]  
                for j, c2 in enumerate(s2):  
                    insertions = previous_row[j + 1] + 1  
                    deletions = current_row[j] + 1  
                    substitutions = previous_row[j] + (c1 != c2)  
                    current_row.append(min(insertions, deletions, substitutions))  
                previous_row = current_row  
            
            return previous_row[-1]  
        
        # 日语专用编辑距离计算 / Edit distance calculation specifically for Japanese  
        def japanese_levenshtein_distance(s1, s2):  
            # 先将两个字符串规范化为同一种写法 / First, normalize both strings to the same writing system. 
            s1 = normalize_japanese(s1)  
            s2 = normalize_japanese(s2)  
            # 计算规范化后的编辑距离 / Calculate the edit distance after normalization 
            return levenshtein_distance(s1, s2)  
        
        # 2. 日语文本规范化（将片假名转为平假名） / Japanese text normalization (convert katakana to hiragana)  
        def normalize_japanese(text):  
            result = ""  
            for char in text:  
                # 检查是否是片假名范围 (0x30A0-0x30FF)  
                # Check if it's within the katakana range (0x30A0-0x30FF)
                if 0x30A0 <= ord(char) <= 0x30FF:  
                    # 转换片假名到平假名 (减去0x60)  
                    # Convert katakana to hiragana (subtract 0x60)
                    hiragana_char = chr(ord(char) - 0x60)  
                    result += hiragana_char  
                else:  
                    result += char  
            return result  
        
        # 3. 增强的词规范化处理 / Enhanced word normalization processing          
        def normalize_term(term):
            # 基础处理 (Basic processing)
            term = re.sub(r'[^\w\s]', '', term)  # 移除标点符号 (Remove punctuation)
            term = term.lower()                   # 转换为小写 (Convert to lowercase)
            # 日语处理 (Japanese processing)
            term = normalize_japanese(term)       # 片假名转平假名 (Convert katakana to hiragana)
            return term
        
        # 4. 部分匹配函数 / Partial match function
        def partial_match(text, term):  
            normalized_text = normalize_term(text)  
            normalized_term = normalize_term(term)  
            return normalized_term in normalized_text  

        # 5. 日语特化的相似度判断 (Japanese-specific similarity judgment)
        def is_japanese_similar(text, term, threshold=2):
            # 规范化后计算编辑距离 (Calculate edit distance after normalization)
            normalized_text = normalize_term(text)
            normalized_term = normalize_term(term)

            # 如果术语很短，降低阈值 (Reduce the threshold if the term is short)
            if len(normalized_term) <= 4:
                threshold = 1

            # # 滑动窗口匹配（针对较长文本和短术语）- 可能过拟合，需要进一步调整 (Sliding window matching (for longer texts and short terms) - May overfit, needs further adjustment)
            # if len(normalized_text) > len(normalized_term):
            #     min_distance = float('inf')
            #     # 创建与术语等长的窗口，在文本中滑动 (Create a window of the same length as the term and slide it through the text)
            #     for i in range(len(normalized_text) - len(normalized_term) + 1):
            #         window = normalized_text[i:i+len(normalized_term)]
            #         distance = japanese_levenshtein_distance(window, normalized_term)
            #         min_distance = min(min_distance, distance)
            #     return min_distance <= threshold
            # else:
            #     # 直接计算编辑距离 (Calculate the edit distance directly)
            #     distance = japanese_levenshtein_distance(normalized_text, normalized_term)
            #     return distance <= threshold

            # 直接计算编辑距离 (Calculate the edit distance directly)
            distance = japanese_levenshtein_distance(normalized_text, normalized_term)
            return distance <= threshold
      
        # 主匹配逻辑 (Main matching logic)
        for term, translation in self.glossary_entries.items():
            # 1. 精确匹配 (Exact match)
            if term in text:
                relevant_terms[term] = translation
                continue

            # 2. 日语特化的相似度匹配 (Japanese-specific similarity matching)
            if any(c for c in term if 0x3040 <= ord(c) <= 0x30FF):  # 检查是否包含日语字符 (Check if it contains Japanese characters)
                if is_japanese_similar(text, term):
                    relevant_terms[term] = translation
                    continue

            # 3. 普通编辑距离匹配（非日语文本） (Ordinary edit distance matching (non-Japanese text))
            normalized_text = normalize_term(text)
            normalized_term = normalize_term(term)

            # 4. 部分匹配 (Partial match)
            if partial_match(text, term):
                relevant_terms[term] = translation
                continue

            # 5. 正则表达式匹配 (Regular expression matching)
            pattern = re.compile(term, re.IGNORECASE)
            if pattern.search(text):
                relevant_terms[term] = translation

<<<<<<< HEAD
        self.logger.debug("-- GPT Response --\n" + cleaned_text + "\n----------------\n")
        return cleaned_text
=======
        return relevant_terms 
>>>>>>> 5f716b22
<|MERGE_RESOLUTION|>--- conflicted
+++ resolved
@@ -365,31 +365,6 @@
         实际调用 openai.ChatCompletion 的请求部分。
         集成术语表功能。
         """
-<<<<<<< HEAD
-        # 构建 messages
-        # Build messages
-        messages = [
-            {'role': 'system', 'content': self.chat_system_template.format(to_lang=to_lang)},
-        ]
-
-        # 如果需要先给出示例对话
-        # Add chat samples if available
-        lang_chat_samples = self.get_chat_sample(to_lang)
-        if lang_chat_samples:
-            messages.append({'role': 'user', 'content': lang_chat_samples[0]})
-            messages.append({'role': 'assistant', 'content': lang_chat_samples[1]})
-
-        # 最终用户请求
-        # User request
-        messages.append({'role': 'user', 'content': prompt})
-
-        # 打印或记录 prompt 以方便 debug
-        self.logger.debug(
-            "-- GPT prompt --\n"
-            + "\n".join(f"{m['role'].upper()}:\n{m['content']}" for m in messages)
-            + "\n----------------\n"
-        )
-=======
         """
         The actual request part that calls openai.ChatCompletion.
         Incorporate the glossary function.
@@ -410,10 +385,14 @@
             messages.append({'role': 'system', 'content': system_message})  
             self.logger.info(f"Loaded {len(relevant_terms)} relevant terms from the glossary.")  
             
+        # 如果需要先给出示例对话
+        # Add chat samples if available
+        lang_chat_samples = self.get_chat_sample(to_lang)
+
         # 如果需要先给出示例对话 / Provide an example dialogue first if necessary
-        if hasattr(self, 'chat_sample') and to_lang in self.chat_sample:  
-            messages.append({'role': 'user', 'content': self.chat_sample[to_lang][0]})  
-            messages.append({'role': 'assistant', 'content': self.chat_sample[to_lang][1]})  
+        if hasattr(self, 'chat_sample') and lang_chat_samples:
+            messages.append({'role': 'user', 'content': lang_chat_samples[0]})
+            messages.append({'role': 'assistant', 'content': lang_chat_samples[1]})
 
         # 最终用户请求 / End-user request 
         messages.append({'role': 'user', 'content': prompt})  
@@ -434,7 +413,6 @@
             # 使用 rich 输出 prompt / Use rich to output the prompt
             self.print_boxed(prompt_text, border_color="cyan", title="GPT Prompt (verbose=False)") 
         
->>>>>>> 5f716b22
 
         # 发起请求 / Initiate the request
         response = await self.client.chat.completions.create(
@@ -477,8 +455,8 @@
         response_text = cleaned_text
         self.print_boxed(response_text, border_color="green", title="GPT Response")          
         return cleaned_text
- 
-
+
+      
     # ==============修改日志输出方法 (Modify Log Output Method)==============
     def print_boxed(self, text, border_color="blue", title="OpenAITranslator Output"):  
         """将文本框起来并输出到终端"""
@@ -882,9 +860,4 @@
             if pattern.search(text):
                 relevant_terms[term] = translation
 
-<<<<<<< HEAD
-        self.logger.debug("-- GPT Response --\n" + cleaned_text + "\n----------------\n")
-        return cleaned_text
-=======
-        return relevant_terms 
->>>>>>> 5f716b22
+        return relevant_terms 