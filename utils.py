--- conflicted
+++ resolved
@@ -1,4 +1,3 @@
-<<<<<<< HEAD
 
 from typing import List
 import numpy as np
@@ -6,23 +5,25 @@
 import functools
 import shapely
 from shapely.geometry import Polygon, MultiPoint
-
-class AvgMeter() :
-	def __init__(self) :
-		self.reset()
-
-	def reset(self) :
-		self.sum = 0
-		self.count = 0
-
-	def __call__(self, val = None) :
-		if val is not None :
-			self.sum += val
-			self.count += 1
-		if self.count > 0 :
-			return self.sum / self.count
-		else :
-			return 0
+from PIL import Image
+
+def convert_img(img) :
+	if img.mode == 'RGBA' :
+		# from https://stackoverflow.com/questions/9166400/convert-rgba-png-to-rgb-with-pil
+		img.load()  # needed for split()
+		background = Image.new('RGB', img.size, (255, 255, 255))
+		alpha_ch = img.split()[3]
+		background.paste(img, mask = alpha_ch)  # 3 is the alpha channel
+		return background, alpha_ch
+	elif img.mode == 'P' :
+		img = img.convert('RGBA')
+		img.load()  # needed for split()
+		background = Image.new('RGB', img.size, (255, 255, 255))
+		alpha_ch = img.split()[3]
+		background.paste(img, mask = alpha_ch)  # 3 is the alpha channel
+		return background, alpha_ch
+	else :
+		return img.convert('RGB'), None
 
 def resize_keep_aspect(img, size) :
 	ratio = (float(size)/max(img.shape[0], img.shape[1]))
@@ -544,553 +545,3 @@
 
 if __name__ == '__main__' :
 	main()
-
-=======
-
-from typing import List
-import numpy as np
-import cv2
-import functools
-import shapely
-from shapely.geometry import Polygon, MultiPoint
-from PIL import Image
-
-def convert_img(img) :
-	if img.mode == 'RGBA' :
-		# from https://stackoverflow.com/questions/9166400/convert-rgba-png-to-rgb-with-pil
-		img.load()  # needed for split()
-		background = Image.new('RGB', img.size, (255, 255, 255))
-		alpha_ch = img.split()[3]
-		background.paste(img, mask = alpha_ch)  # 3 is the alpha channel
-		return background, alpha_ch
-	elif img.mode == 'P' :
-		img = img.convert('RGBA')
-		img.load()  # needed for split()
-		background = Image.new('RGB', img.size, (255, 255, 255))
-		alpha_ch = img.split()[3]
-		background.paste(img, mask = alpha_ch)  # 3 is the alpha channel
-		return background, alpha_ch
-	else :
-		return img.convert('RGB'), None
-
-def resize_keep_aspect(img, size) :
-	ratio = (float(size)/max(img.shape[0], img.shape[1]))
-	new_width = round(img.shape[1] * ratio)
-	new_height = round(img.shape[0] * ratio)
-	return cv2.resize(img, (new_width, new_height), interpolation = cv2.INTER_LINEAR_EXACT)
-	
-def image_resize(image, width = None, height = None, inter = cv2.INTER_AREA):
-	# initialize the dimensions of the image to be resized and
-	# grab the image size
-	dim = None
-	(h, w) = image.shape[:2]
-
-	# if both the width and height are None, then return the
-	# original image
-	if width is None and height is None:
-		return image
-
-	# check to see if the width is None
-	if width is None:
-		# calculate the ratio of the height and construct the
-		# dimensions
-		r = height / float(h)
-		dim = (int(w * r), height)
-
-	# otherwise, the height is None
-	else:
-		# calculate the ratio of the width and construct the
-		# dimensions
-		r = width / float(w)
-		dim = (width, int(h * r))
-
-	# resize the image
-	resized = cv2.resize(image, dim, interpolation = inter)
-
-	# return the resized image
-	return resized
-
-class BBox(object) :
-	def __init__(self, x: int, y: int, w: int, h: int, text: str, prob: float, fg_r: int = 0, fg_g: int = 0, fg_b: int = 0, bg_r: int = 0, bg_g: int = 0, bg_b: int = 0) :
-		self.x = x
-		self.y = y
-		self.w = w
-		self.h = h
-		self.text = text
-		self.prob = prob
-		self.fg_r = fg_r
-		self.fg_g = fg_g
-		self.fg_b = fg_b
-		self.bg_r = bg_r
-		self.bg_g = bg_g
-		self.bg_b = bg_b
-
-	def width(self) :
-		return self.w
-
-	def height(self) :
-		return self.h
-
-	def to_points(self) :
-		tl, tr, br, bl = np.array([self.x, self.y]), np.array([self.x + self.w, self.y]), np.array([self.x + self.w, self.y+ self.h]), np.array([self.x, self.y + self.h])
-		return tl, tr, br, bl
-		
-class Quadrilateral(object) :
-	def __init__(self, pts: np.ndarray, text: str, prob: float, fg_r: int = 0, fg_g: int = 0, fg_b: int = 0, bg_r: int = 0, bg_g: int = 0, bg_b: int = 0) :
-		self.pts = pts
-		self.text = text
-		self.prob = prob
-		self.fg_r = fg_r
-		self.fg_g = fg_g
-		self.fg_b = fg_b
-		self.bg_r = bg_r
-		self.bg_g = bg_g
-		self.bg_b = bg_b
-		self.assigned_direction = None
-
-	@functools.cached_property
-	def structure(self) -> List[np.ndarray] :
-		p1 = ((self.pts[0] + self.pts[1]) / 2).astype(int)
-		p2 = ((self.pts[2] + self.pts[3]) / 2).astype(int)
-		p3 = ((self.pts[1] + self.pts[2]) / 2).astype(int)
-		p4 = ((self.pts[3] + self.pts[0]) / 2).astype(int)
-		return [p1, p2, p3, p4]
-
-	@functools.cached_property
-	def valid(self) -> bool :
-		[l1a, l1b, l2a, l2b] = [a.astype(np.float32) for a in self.structure]
-		v1 = l1b - l1a
-		v2 = l2b - l2a
-		unit_vector_1 = v1 / np.linalg.norm(v1)
-		unit_vector_2 = v2 / np.linalg.norm(v2)
-		dot_product = np.dot(unit_vector_1, unit_vector_2)
-		angle = np.arccos(dot_product) * 180 / np.pi
-		return abs(angle - 90) < 10
-
-	@functools.cached_property
-	def aspect_ratio(self) -> float :
-		[l1a, l1b, l2a, l2b] = [a.astype(np.float32) for a in self.structure]
-		v1 = l1b - l1a
-		v2 = l2b - l2a
-		return np.linalg.norm(v2) / np.linalg.norm(v1)
-
-	@functools.cached_property
-	def font_size(self) -> float :
-		[l1a, l1b, l2a, l2b] = [a.astype(np.float32) for a in self.structure]
-		v1 = l1b - l1a
-		v2 = l2b - l2a
-		return min(np.linalg.norm(v2), np.linalg.norm(v1))
-
-	def width(self) -> int :
-		return self.aabb.w
-
-	def height(self) -> int :
-		return self.aabb.h
-
-	def clip(self, width, height) :
-		self.pts[:, 0] = np.clip(np.round(self.pts[:, 0]), 0, width)
-		self.pts[:, 1] = np.clip(np.round(self.pts[:, 1]), 0, height)
-
-	@functools.cached_property
-	def points(self) :
-		ans = [a.astype(np.float32) for a in self.structure]
-		return [Point(a[0], a[1]) for a in ans]
-
-	@functools.cached_property
-	def aabb(self) -> BBox :
-		kq = self.pts
-		max_coord = np.max(kq, axis = 0)
-		min_coord = np.min(kq, axis = 0)
-		return BBox(min_coord[0], min_coord[1], max_coord[0] - min_coord[0], max_coord[1] - min_coord[1], self.text, self.prob, self.fg_r, self.fg_g, self.fg_b, self.bg_r, self.bg_g, self.bg_b)
-
-	def get_transformed_region(self, img, direction, textheight) -> np.ndarray :
-		[l1a, l1b, l2a, l2b] = [a.astype(np.float32) for a in self.structure]
-		v_vec = l1b - l1a
-		h_vec = l2b - l2a
-		ratio = np.linalg.norm(v_vec) / np.linalg.norm(h_vec)
-		src_pts = self.pts.astype(np.float32)
-		self.assigned_direction = direction
-		if direction == 'h' :
-			h = int(textheight)
-			w = int(round(textheight / ratio))
-			dst_pts = np.array([[0, 0], [w - 1, 0], [w - 1, h - 1], [0, h - 1]]).astype(np.float32)
-			M, _ = cv2.findHomography(src_pts, dst_pts, cv2.RANSAC, 5.0)
-			region = cv2.warpPerspective(img, M, (w, h))
-			return region
-		elif direction == 'v' :
-			w = int(textheight)
-			h = int(round(textheight * ratio))
-			dst_pts = np.array([[0, 0], [w - 1, 0], [w - 1, h - 1], [0, h - 1]]).astype(np.float32)
-			M, _ = cv2.findHomography(src_pts, dst_pts, cv2.RANSAC, 5.0)
-			region = cv2.warpPerspective(img, M, (w, h))
-			region = cv2.rotate(region, cv2.ROTATE_90_COUNTERCLOCKWISE)
-			return region
-
-	@functools.cached_property
-	def is_axis_aligned(self) -> bool :
-		[l1a, l1b, l2a, l2b] = [a.astype(np.float32) for a in self.structure]
-		v1 = l1b - l1a
-		v2 = l2b - l2a
-		e1 = np.array([0, 1])
-		e2 = np.array([1, 0])
-		unit_vector_1 = v1 / np.linalg.norm(v1)
-		unit_vector_2 = v2 / np.linalg.norm(v2)
-		if abs(np.dot(unit_vector_1, e1)) < 1e-2 or abs(np.dot(unit_vector_1, e2)) < 1e-2 :
-			return True
-		return False
-
-	@functools.cached_property
-	def is_approximate_axis_aligned(self) -> bool :
-		[l1a, l1b, l2a, l2b] = [a.astype(np.float32) for a in self.structure]
-		v1 = l1b - l1a
-		v2 = l2b - l2a
-		e1 = np.array([0, 1])
-		e2 = np.array([1, 0])
-		unit_vector_1 = v1 / np.linalg.norm(v1)
-		unit_vector_2 = v2 / np.linalg.norm(v2)
-		if abs(np.dot(unit_vector_1, e1)) < 0.05 or abs(np.dot(unit_vector_1, e2)) < 0.05 or abs(np.dot(unit_vector_2, e1)) < 0.05 or abs(np.dot(unit_vector_2, e2)) < 0.05 :
-			return True
-		return False
-
-	@functools.cached_property
-	def direction(self) -> str :
-		[l1a, l1b, l2a, l2b] = [a.astype(np.float32) for a in self.structure]
-		v_vec = l1b - l1a
-		h_vec = l2b - l2a
-		if np.linalg.norm(v_vec) > np.linalg.norm(h_vec) :
-			return 'v'
-		else :
-			return 'h'
-
-	@functools.cached_property
-	def cosangle(self) -> float :
-		[l1a, l1b, l2a, l2b] = [a.astype(np.float32) for a in self.structure]
-		v1 = l1b - l1a
-		e2 = np.array([1, 0])
-		unit_vector_1 = v1 / np.linalg.norm(v1)
-		return np.dot(unit_vector_1, e2)
-
-	@functools.cached_property
-	def angle(self) -> float :
-		return np.fmod(np.arccos(self.cosangle) + np.pi, np.pi)
-
-	@functools.cached_property
-	def centroid(self) -> np.ndarray :
-		return np.average(self.pts, axis = 0)
-
-	def distance_to_point(self, p: np.ndarray) -> float :
-		d = 1.0e20
-		for i in range(4) :
-			d = min(d, distance_point_point(p, self.pts[i]))
-			d = min(d, distance_point_lineseg(p, self.pts[i], self.pts[(i + 1) % 4]))
-		return d
-
-	@functools.cached_property
-	def polygon(self) -> Polygon :
-		return MultiPoint([tuple(self.pts[0]), tuple(self.pts[1]), tuple(self.pts[2]), tuple(self.pts[3])]).convex_hull
-
-	@functools.cached_property
-	def area(self) -> float :
-		return self.polygon.area
-
-	def poly_distance(self, other) -> float :
-		return self.polygon.distance(other.polygon)
-
-	def distance(self, other, rho = 0.5) -> float :
-		return self.distance_impl(other, rho)# + 1000 * abs(self.angle - other.angle)
-
-	def distance_impl(self, other, rho = 0.5) -> float :
-		assert self.assigned_direction == other.assigned_direction
-		#return gjk_distance(self.points, other.points)
-		# b1 = self.aabb
-		# b2 = b2.aabb
-		# x1, y1, w1, h1 = b1.x, b1.y, b1.w, b1.h
-		# x2, y2, w2, h2 = b2.x, b2.y, b2.w, b2.h
-		# return rect_distance(x1, y1, x1 + w1, y1 + h1, x2, y2, x2 + w2, y2 + h2)
-		pattern = ''
-		if self.assigned_direction == 'h' :
-			pattern = 'h_left'
-		else :
-			pattern = 'v_top'
-		fs = max(self.font_size, other.font_size)
-		if self.assigned_direction == 'h' :
-			poly1 = MultiPoint([tuple(self.pts[0]), tuple(self.pts[3]), tuple(other.pts[0]), tuple(other.pts[3])]).convex_hull
-			poly2 = MultiPoint([tuple(self.pts[2]), tuple(self.pts[1]), tuple(other.pts[2]), tuple(other.pts[1])]).convex_hull
-			poly3 = MultiPoint([
-				tuple(self.structure[0]),
-				tuple(self.structure[1]),
-				tuple(other.structure[0]),
-				tuple(other.structure[1])
-			]).convex_hull
-			dist1 = poly1.area / fs
-			dist2 = poly2.area / fs
-			dist3 = poly3.area / fs
-			if dist1 < fs * rho :
-				pattern = 'h_left'
-			if dist2 < fs * rho and dist2 < dist1 :
-				pattern = 'h_right'
-			if dist3 < fs * rho and dist3 < dist1 and dist3 < dist2 :
-				pattern = 'h_middle'
-			if pattern == 'h_left' :
-				return dist(self.pts[0][0], self.pts[0][1], other.pts[0][0], other.pts[0][1])
-			elif pattern == 'h_right' :
-				return dist(self.pts[1][0], self.pts[1][1], other.pts[1][0], other.pts[1][1])
-			else :
-				return dist(self.structure[0][0], self.structure[0][1], other.structure[0][0], other.structure[0][1])
-		else :
-			poly1 = MultiPoint([tuple(self.pts[0]), tuple(self.pts[1]), tuple(other.pts[0]), tuple(other.pts[1])]).convex_hull
-			poly2 = MultiPoint([tuple(self.pts[2]), tuple(self.pts[3]), tuple(other.pts[2]), tuple(other.pts[3])]).convex_hull
-			dist1 = poly1.area / fs
-			dist2 = poly2.area / fs
-			if dist1 < fs * rho :
-				pattern = 'v_top'
-			if dist2 < fs * rho and dist2 < dist1 :
-				pattern = 'v_bottom'
-			if pattern == 'v_top' :
-				return dist(self.pts[0][0], self.pts[0][1], other.pts[0][0], other.pts[0][1])
-			else :
-				return dist(self.pts[2][0], self.pts[2][1], other.pts[2][0], other.pts[2][1])
-
-def dist(x1, y1, x2, y2) :
-	return np.sqrt((x1 - x2) * (x1 - x2) + (y1 - y2) * (y1 - y2))
-
-def rect_distance(x1, y1, x1b, y1b, x2, y2, x2b, y2b):
-	left = x2b < x1
-	right = x1b < x2
-	bottom = y2b < y1
-	top = y1b < y2
-	if top and left:
-		return dist(x1, y1b, x2b, y2)
-	elif left and bottom:
-		return dist(x1, y1, x2b, y2b)
-	elif bottom and right:
-		return dist(x1b, y1, x2, y2b)
-	elif right and top:
-		return dist(x1b, y1b, x2, y2)
-	elif left:
-		return x1 - x2b
-	elif right:
-		return x2 - x1b
-	elif bottom:
-		return y1 - y2b
-	elif top:
-		return y2 - y1b
-	else:             # rectangles intersect
-		return 0
-
-def distance_point_point(a: np.ndarray, b: np.ndarray) -> float :
-	return np.linalg.norm(a - b)
-
-# from https://stackoverflow.com/questions/849211/shortest-distance-between-a-point-and-a-line-segment
-def distance_point_lineseg(p: np.ndarray, p1: np.ndarray, p2: np.ndarray) :
-	x = p[0]
-	y = p[1]
-	x1 = p1[0]
-	y1 = p1[1]
-	x2 = p2[0]
-	y2 = p2[1]
-	A = x - x1
-	B = y - y1
-	C = x2 - x1
-	D = y2 - y1
-
-	dot = A * C + B * D
-	len_sq = C * C + D * D
-	param = -1
-	if len_sq != 0 :
-		param = dot / len_sq
-
-	if param < 0 :
-		xx = x1
-		yy = y1
-	elif param > 1 :
-		xx = x2
-		yy = y2
-	else :
-		xx = x1 + param * C
-		yy = y1 + param * D
-
-	dx = x - xx
-	dy = y - yy
-	return np.sqrt(dx * dx + dy * dy)
-
-
-def quadrilateral_can_merge_region(a: Quadrilateral, b: Quadrilateral, ratio = 1.9, discard_connection_gap = 5, char_gap_tolerance = 0.6, char_gap_tolerance2 = 1.5, font_size_ratio_tol = 1.5) -> bool :
-	b1 = a.aabb
-	b2 = b.aabb
-	char_size = min(a.font_size, b.font_size)
-	x1, y1, w1, h1 = b1.x, b1.y, b1.w, b1.h
-	x2, y2, w2, h2 = b2.x, b2.y, b2.w, b2.h
-	dist = rect_distance(x1, y1, x1 + w1, y1 + h1, x2, y2, x2 + w2, y2 + h2)
-	if dist > discard_connection_gap * char_size :
-		return False
-	if max(a.font_size, b.font_size) / char_size > font_size_ratio_tol :
-		return False
-	a_aa = a.is_approximate_axis_aligned
-	b_aa = b.is_approximate_axis_aligned
-	if a_aa and b_aa :
-		if dist < char_size * char_gap_tolerance :
-			if abs(x1 + w1 // 2 - (x2 + w2 // 2)) < char_gap_tolerance2 :
-				return True
-			if w1 > h1 * ratio and h2 > w2 * ratio :
-				return False
-			if w2 > h2 * ratio and h1 > w1 * ratio :
-				return False
-			if w1 > h1 * ratio or w2 > h2 * ratio : # h
-				return abs(x1 - x2) < char_size * char_gap_tolerance2 or abs(x1 + w1 - (x2 + w2)) < char_size * char_gap_tolerance2
-			elif h1 > w1 * ratio or h2 > w2 * ratio : # v
-				return abs(y1 - y2) < char_size * char_gap_tolerance2 or abs(y1 + h1 - (y2 + h2)) < char_size * char_gap_tolerance2
-			return False
-		else :
-			return False
-	if True:#not a_aa and not b_aa :
-		if abs(a.angle - b.angle) < 15 * np.pi / 180 :
-			fs_a = a.font_size
-			fs_b = b.font_size
-			fs = min(fs_a, fs_b)
-			if a.poly_distance(b) > fs * char_gap_tolerance2 :
-				return False
-			if abs(fs_a - fs_b) / fs > 0.25 :
-				return False
-			return True
-	return False
-
-def quadrilateral_can_merge_region_coarse(a: Quadrilateral, b: Quadrilateral, discard_connection_gap = 2, font_size_ratio_tol = 0.7) -> bool :
-	if a.assigned_direction != b.assigned_direction :
-		return False
-	if abs(a.angle - b.angle) > 15 * np.pi / 180 :
-		return False
-	fs_a = a.font_size
-	fs_b = b.font_size
-	fs = min(fs_a, fs_b)
-	if abs(fs_a - fs_b) / fs > font_size_ratio_tol :
-		return False
-	fs = max(fs_a, fs_b)
-	dist = a.poly_distance(b)
-	if dist > discard_connection_gap * fs :
-		return False
-	return True
-
-def findNextPowerOf2(n):
-	i = 0
-	while n != 0 :
-		i += 1
-		n = n >> 1
-	return 1 << i
-
-class Point :
-	def __init__(self, x = 0, y = 0) :
-		self.x = x
-		self.y = y
-	
-	def length2(self) -> float :
-		return self.x * self.x + self.y * self.y
-
-	def length(self) -> float :
-		return np.sqrt(self.length2())
-
-	def __str__(self) :
-		return f'({self.x}, {self.y})'
-
-	def __add__(self, other):
-		x = self.x + other.x
-		y = self.y + other.y
-		return Point(x, y)
-
-	def __sub__(self, other):
-		x = self.x - other.x
-		y = self.y - other.y
-		return Point(x, y)
-
-	def __mul__(self, other):
-		if isinstance(other, Point) :
-			return self.x * other.x + self.y * other.y
-		else :
-			return Point(self.x * other, self.y * other)
-
-	def __truediv__(self, other):
-		return self.x * other.y - self.y * other.x
-
-	def neg(self) :
-		return Point(-self.x, -self.y)
-
-	def normalize(self) :
-		return self * (1. / self.length())
-
-def center_of_points(pts: List[Point]) -> Point :
-	ans = Point()
-	for p in pts :
-		ans.x += p.x
-		ans.y += p.y
-	ans.x /= len(pts)
-	ans.y /= len(pts)
-	return ans
-
-def support_impl(pts: List[Point], d: Point) -> Point :
-	dist = -1.0e-20
-	ans = pts[0]
-	for p in pts :
-		proj = p * d
-		if proj > dist :
-			dist = proj
-			ans = p
-	return ans
-
-def support(a: List[Point], b: List[Point], d: Point) -> Point :
-	return support_impl(a, d) - support_impl(b, d.neg())
-
-def cross(a: Point, b: Point, c: Point) -> Point :
-	return b * (a * c) - a * (b * c)
-
-def closest_point_to_origin(a: Point, b: Point) -> Point :
-	da = a.length()
-	db = b.length()
-	dist = abs(a / b) / (a - b).length()
-	ab = b - a
-	ba = a - b
-	ao = a.neg()
-	bo = b.neg()
-	if ab * ao > 0 and ba * bo > 0 :
-		return cross(ab, ao, ab).normalize() * dist
-	return a.neg() if da < db else b.neg()
-
-def dcmp(a) -> bool :
-	if abs(a) < 1e-8 :
-		return False
-	return True
-
-def gjk_distance(s1: List[Point], s2: List[Point]) -> float :
-	d = center_of_points(s2) - center_of_points(s1)
-	a = support(s1, s2, d)
-	b = support(s1, s2, d.neg())
-	d = closest_point_to_origin(a, b)
-	s = [a, b]
-	for _ in range(8) :
-		c = support(s1, s2, d)
-		a = s.pop()
-		b = s.pop()
-		da = d * a
-		db = d * b
-		dc = d * c
-		if not dcmp(dc - da) or not dcmp(dc - db) :
-			return d.length()
-		p1 = closest_point_to_origin(a, c)
-		p2 = closest_point_to_origin(b, c)
-		if p1.length2() < p2.length2() :
-			s.append(a)
-			d = p1
-		else :
-			s.append(b)
-			d = p2
-		s.append(c)
-	return 0
-
-def main() :
-	s1 = [Point(0, 0), Point(0, 2), Point(2, 2), Point(2, 0)]
-	offset = 0
-	s2 = [Point(1 + offset, 1 + offset), Point(1 + offset, 3 + offset), Point(3 + offset, 3 + offset + 1.5), Point(3 + offset + 1.5, 3 + offset), Point(3 + offset, 1 + offset)]
-	print(gjk_distance(s1, s2))
-
-if __name__ == '__main__' :
-	main()
->>>>>>> e789502b
